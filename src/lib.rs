//! Embed ECMAScript into desktop and automotive programs.
//!
//! This library works with ECMA-262 grammar definition, both for parsing and
//! execution of static&dynamic semantics. So here is a reminder on grammar
//! terminology used in the specification.
//!
//! Each grammar rule looks like `Production :: ProductionDefinition`. Each
//! production has an algorithm for each static and dynamic semantics.

mod lexical {
    use pest_derive::Parser;

    #[derive(Parser)]
    #[grammar = "lexical_grammar.pest"]
    pub struct Ecma262Parser;
}

use enum_dispatch::enum_dispatch;
use from_pest::FromPest;
use pest::{iterators::Pairs, Parser, Span};
use pest_ast::FromPest;

/// A keyword; may be used as a name in some cases.
#[derive(Clone, Debug, Eq, PartialEq)]
pub enum Keyword {
    Await,
    Break,
    Case,
    Catch,
    Class,
    Const,
    Continue,
    Debugger,
    Default,
    Delete,
    Do,
    Else,
    Enum,
    Export,
    Extends,
    False,
    Finally,
    For,
    Function,
    If,
    Import,
    In,
    Instanceof,
    New,
    Null,
    Return,
    Super,
    Switch,
    This,
    Throw,
    True,
    Try,
    Typeof,
    Var,
    Void,
    While,
    With,
    Yield,
}

/// An output of the tokenization step
#[derive(Clone, Debug, PartialEq)]
<<<<<<< HEAD
pub enum Token<'src> {
    Comment(&'src str),
=======
pub enum Token {
    WhiteSpace,
    LineTerminator,

    Addition,
    AdditionAssignment,
    And,
    AndAssignment,
    Assignment,
    BitAnd,
    BitAndAssignment,
    BitNot,
    BitOr,
    BitOrAssignment,
    BitXor,
    BitXorAssignment,
    ClosingBrace,
    ClosingBracket,
    ClosingParenthesis,
    Colon,
    Comma,
    Decrement,
    Division,
    DivisionAssignment,
    Dot,
    Ellipsis,
    Exponentiation,
    ExponentiationAssignment,
    FunctionArrow,
    Increment,
    LeftShift,
    LeftShiftAssignment,
    Less,
    LessOrEqual,
    LooseEquality,
    LooseInequality,
    Modulo,
    ModuloAssignment,
    More,
    MoreOrEqual,
    Multiplication,
    MultiplicationAssignment,
    Not,
    NullishCoalescence,
    NullishCoalescenceAssignment,
    OpeningBrace,
    OpeningBracket,
    OpeningParenthesis,
    OptionalChaining,
    Or,
    OrAssignment,
    QuestionMark,
    RightShift,
    RightShiftAssignment,
    Semicolon,
    StrictEquality,
    StrictInequality,
    Subtraction,
    SubtractionAssignment,
    UnsignedRightShift,
    UnsignedRightShiftAssignment,

    IdentifierName(String),
>>>>>>> 0e67b473
    NumericLiteral(f64),
    PrivateIdentifier(String),
    ReservedWord(Keyword),
}

fn span_into_str(span: Span) -> &str {
    span.as_str()
}

#[derive(Debug, FromPest)]
#[pest_ast(rule(lexical::Rule::Digit))]
struct Digit {
    #[pest_ast(outer(with(span_into_str), with(str::parse), with(Result::unwrap)))]
    pub value: f64
}

#[derive(Debug, FromPest)]
#[pest_ast(rule(lexical::Rule::DecimalDigit))]
struct DecimalDigit {
    pub digit: Digit,
}

#[derive(Debug, FromPest)]
#[pest_ast(rule(lexical::Rule::WhiteSpace))]
struct WhiteSpace;

#[derive(Debug, FromPest)]
#[pest_ast(rule(lexical::Rule::LineTerminator))]
struct LineTerminator;

#[derive(Debug, FromPest)]
#[pest_ast(rule(lexical::Rule::PrivateIdentifier))]
struct PrivateIdentifier {
    pub payload: IdentifierName
}

#[derive(Debug, FromPest)]
#[pest_ast(rule(lexical::Rule::IdentifierName))]
struct IdentifierName {
    // Escape sequence decoding do not allow to use `&str`
    #[pest_ast(outer(with(span_into_str), with(str::to_string)))]
    pub decoded: String
}


#[derive(Debug, FromPest)]
#[pest_ast(rule(lexical::Rule::OptionalChainingPunctuator))]
struct OptionalChainingPunctuator;

#[derive(Debug, FromPest)]
#[pest_ast(rule(lexical::Rule::Addition))]
struct Addition;

#[derive(Debug, FromPest)]
#[pest_ast(rule(lexical::Rule::AdditionAssignment))]
struct AdditionAssignment;

#[derive(Debug, FromPest)]
#[pest_ast(rule(lexical::Rule::And))]
struct And;

#[derive(Debug, FromPest)]
#[pest_ast(rule(lexical::Rule::AndAssignment))]
struct AndAssignment;

#[derive(Debug, FromPest)]
#[pest_ast(rule(lexical::Rule::Assignment))]
struct Assignment;

#[derive(Debug, FromPest)]
#[pest_ast(rule(lexical::Rule::BitAnd))]
struct BitAnd;

#[derive(Debug, FromPest)]
#[pest_ast(rule(lexical::Rule::BitAndAssignment))]
struct BitAndAssignment;

#[derive(Debug, FromPest)]
#[pest_ast(rule(lexical::Rule::BitNot))]
struct BitNot;

#[derive(Debug, FromPest)]
#[pest_ast(rule(lexical::Rule::BitOr))]
struct BitOr;

#[derive(Debug, FromPest)]
#[pest_ast(rule(lexical::Rule::BitOrAssignment))]
struct BitOrAssignment;

#[derive(Debug, FromPest)]
#[pest_ast(rule(lexical::Rule::BitXor))]
struct BitXor;

#[derive(Debug, FromPest)]
#[pest_ast(rule(lexical::Rule::BitXorAssignment))]
struct BitXorAssignment;

#[derive(Debug, FromPest)]
#[pest_ast(rule(lexical::Rule::ClosingBracket))]
struct ClosingBracket;

#[derive(Debug, FromPest)]
#[pest_ast(rule(lexical::Rule::ClosingParenthesis))]
struct ClosingParenthesis;

#[derive(Debug, FromPest)]
#[pest_ast(rule(lexical::Rule::Colon))]
struct Colon;

#[derive(Debug, FromPest)]
#[pest_ast(rule(lexical::Rule::Comma))]
struct Comma;

#[derive(Debug, FromPest)]
#[pest_ast(rule(lexical::Rule::Decrement))]
struct Decrement;

#[derive(Debug, FromPest)]
#[pest_ast(rule(lexical::Rule::Dot))]
struct Dot;

#[derive(Debug, FromPest)]
#[pest_ast(rule(lexical::Rule::Ellipsis))]
struct Ellipsis;

#[derive(Debug, FromPest)]
#[pest_ast(rule(lexical::Rule::Exponentiation))]
struct Exponentiation;

#[derive(Debug, FromPest)]
#[pest_ast(rule(lexical::Rule::ExponentiationAssignment))]
struct ExponentiationAssignment;

#[derive(Debug, FromPest)]
#[pest_ast(rule(lexical::Rule::FunctionArrow))]
struct FunctionArrow;

#[derive(Debug, FromPest)]
#[pest_ast(rule(lexical::Rule::Increment))]
struct Increment;

#[derive(Debug, FromPest)]
#[pest_ast(rule(lexical::Rule::LeftShift))]
struct LeftShift;

#[derive(Debug, FromPest)]
#[pest_ast(rule(lexical::Rule::LeftShiftAssignment))]
struct LeftShiftAssignment;

#[derive(Debug, FromPest)]
#[pest_ast(rule(lexical::Rule::Less))]
struct Less;

#[derive(Debug, FromPest)]
#[pest_ast(rule(lexical::Rule::LessOrEqual))]
struct LessOrEqual;

#[derive(Debug, FromPest)]
#[pest_ast(rule(lexical::Rule::LooseEquality))]
struct LooseEquality;

#[derive(Debug, FromPest)]
#[pest_ast(rule(lexical::Rule::LooseInequality))]
struct LooseInequality;

#[derive(Debug, FromPest)]
#[pest_ast(rule(lexical::Rule::Modulo))]
struct Modulo;

#[derive(Debug, FromPest)]
#[pest_ast(rule(lexical::Rule::ModuloAssignment))]
struct ModuloAssignment;

#[derive(Debug, FromPest)]
#[pest_ast(rule(lexical::Rule::More))]
struct More;

#[derive(Debug, FromPest)]
#[pest_ast(rule(lexical::Rule::MoreOrEqual))]
struct MoreOrEqual;

#[derive(Debug, FromPest)]
#[pest_ast(rule(lexical::Rule::Multiplication))]
struct Multiplication;

#[derive(Debug, FromPest)]
#[pest_ast(rule(lexical::Rule::MultiplicationAssignment))]
struct MultiplicationAssignment;

#[derive(Debug, FromPest)]
#[pest_ast(rule(lexical::Rule::Not))]
struct Not;

#[derive(Debug, FromPest)]
#[pest_ast(rule(lexical::Rule::NullishCoalescence))]
struct NullishCoalescence;

#[derive(Debug, FromPest)]
#[pest_ast(rule(lexical::Rule::NullishCoalescenceAssignment))]
struct NullishCoalescenceAssignment;

#[derive(Debug, FromPest)]
#[pest_ast(rule(lexical::Rule::OpeningBrace))]
struct OpeningBrace;

#[derive(Debug, FromPest)]
#[pest_ast(rule(lexical::Rule::OpeningBracket))]
struct OpeningBracket;

#[derive(Debug, FromPest)]
#[pest_ast(rule(lexical::Rule::OpeningParenthesis))]
struct OpeningParenthesis;

#[derive(Debug, FromPest)]
#[pest_ast(rule(lexical::Rule::Or))]
struct Or;

#[derive(Debug, FromPest)]
#[pest_ast(rule(lexical::Rule::OrAssignment))]
struct OrAssignment;

#[derive(Debug, FromPest)]
#[pest_ast(rule(lexical::Rule::QuestionMark))]
struct QuestionMark;

#[derive(Debug, FromPest)]
#[pest_ast(rule(lexical::Rule::RightShift))]
struct RightShift;

#[derive(Debug, FromPest)]
#[pest_ast(rule(lexical::Rule::RightShiftAssignment))]
struct RightShiftAssignment;

#[derive(Debug, FromPest)]
#[pest_ast(rule(lexical::Rule::Semicolon))]
struct Semicolon;

#[derive(Debug, FromPest)]
#[pest_ast(rule(lexical::Rule::StrictEquality))]
struct StrictEquality;

#[derive(Debug, FromPest)]
#[pest_ast(rule(lexical::Rule::StrictInequality))]
struct StrictInequality;

#[derive(Debug, FromPest)]
#[pest_ast(rule(lexical::Rule::Subtraction))]
struct Subtraction;

#[derive(Debug, FromPest)]
#[pest_ast(rule(lexical::Rule::SubtractionAssignment))]
struct SubtractionAssignment;

#[derive(Debug, FromPest)]
#[pest_ast(rule(lexical::Rule::UnsignedRightShift))]
struct UnsignedRightShift;

#[derive(Debug, FromPest)]
#[pest_ast(rule(lexical::Rule::UnsignedRightShiftAssignment))]
struct UnsignedRightShiftAssignment;

#[derive(Debug, FromPest)]
#[pest_ast(rule(lexical::Rule::OtherPunctuator))]
enum OtherPunctuator {
    Addition(Addition),
    AdditionAssignment(AdditionAssignment),
    And(And),
    AndAssignment(AndAssignment),
    Assignment(Assignment),
    BitAnd(BitAnd),
    BitAndAssignment(BitAndAssignment),
    BitNot(BitNot),
    BitOr(BitOr),
    BitOrAssignment(BitOrAssignment),
    BitXor(BitXor),
    BitXorAssignment(BitXorAssignment),
    ClosingBracket(ClosingBracket),
    ClosingParenthesis(ClosingParenthesis),
    Colon(Colon),
    Comma(Comma),
    Decrement(Decrement),
    Dot(Dot),
    Ellipsis(Ellipsis),
    Exponentiation(Exponentiation),
    ExponentiationAssignment(ExponentiationAssignment),
    FunctionArrow(FunctionArrow),
    Increment(Increment),
    LeftShift(LeftShift),
    LeftShiftAssignment(LeftShiftAssignment),
    Less(Less),
    LessOrEqual(LessOrEqual),
    LooseEquality(LooseEquality),
    LooseInequality(LooseInequality),
    Modulo(Modulo),
    ModuloAssignment(ModuloAssignment),
    More(More),
    MoreOrEqual(MoreOrEqual),
    Multiplication(Multiplication),
    MultiplicationAssignment(MultiplicationAssignment),
    Not(Not),
    NullishCoalescence(NullishCoalescence),
    NullishCoalescenceAssignment(NullishCoalescenceAssignment),
    OpeningBrace(OpeningBrace),
    OpeningBracket(OpeningBracket),
    OpeningParenthesis(OpeningParenthesis),
    Or(Or),
    OrAssignment(OrAssignment),
    QuestionMark(QuestionMark),
    RightShift(RightShift),
    RightShiftAssignment(RightShiftAssignment),
    Semicolon(Semicolon),
    StrictEquality(StrictEquality),
    StrictInequality(StrictInequality),
    Subtraction(Subtraction),
    SubtractionAssignment(SubtractionAssignment),
    UnsignedRightShift(UnsignedRightShift),
    UnsignedRightShiftAssignment(UnsignedRightShiftAssignment),
}

#[derive(Debug, FromPest)]
#[pest_ast(rule(lexical::Rule::Punctuator))]
enum Punctuator {
    OptionalChainingPunctuator(OptionalChainingPunctuator),
    OtherPunctuator(OtherPunctuator),
}

#[derive(Debug, FromPest)]
#[pest_ast(rule(lexical::Rule::CommonToken))]
enum CommonToken {
    IdentifierName(IdentifierName),
    PrivateIdentifier(PrivateIdentifier),
    Punctuator(Punctuator),
}

#[derive(Debug, FromPest)]
#[pest_ast(rule(lexical::Rule::Await))]
struct Await;

#[derive(Debug, FromPest)]
#[pest_ast(rule(lexical::Rule::Break))]
struct Break;

#[derive(Debug, FromPest)]
#[pest_ast(rule(lexical::Rule::Case))]
struct Case;

#[derive(Debug, FromPest)]
#[pest_ast(rule(lexical::Rule::Catch))]
struct Catch;

#[derive(Debug, FromPest)]
#[pest_ast(rule(lexical::Rule::Class))]
struct Class;

#[derive(Debug, FromPest)]
#[pest_ast(rule(lexical::Rule::Const))]
struct Const;

#[derive(Debug, FromPest)]
#[pest_ast(rule(lexical::Rule::Continue))]
struct Continue;

#[derive(Debug, FromPest)]
#[pest_ast(rule(lexical::Rule::Debugger))]
struct Debugger;

#[derive(Debug, FromPest)]
#[pest_ast(rule(lexical::Rule::Default))]
struct Default;

#[derive(Debug, FromPest)]
#[pest_ast(rule(lexical::Rule::Delete))]
struct Delete;

#[derive(Debug, FromPest)]
#[pest_ast(rule(lexical::Rule::Do))]
struct Do;

#[derive(Debug, FromPest)]
#[pest_ast(rule(lexical::Rule::Else))]
struct Else;

#[derive(Debug, FromPest)]
#[pest_ast(rule(lexical::Rule::Enum))]
struct Enum;

#[derive(Debug, FromPest)]
#[pest_ast(rule(lexical::Rule::Export))]
struct Export;

#[derive(Debug, FromPest)]
#[pest_ast(rule(lexical::Rule::Extends))]
struct Extends;

#[derive(Debug, FromPest)]
#[pest_ast(rule(lexical::Rule::False))]
struct False;

#[derive(Debug, FromPest)]
#[pest_ast(rule(lexical::Rule::Finally))]
struct Finally;

#[derive(Debug, FromPest)]
#[pest_ast(rule(lexical::Rule::For))]
struct For;

#[derive(Debug, FromPest)]
#[pest_ast(rule(lexical::Rule::Function))]
struct Function;

#[derive(Debug, FromPest)]
#[pest_ast(rule(lexical::Rule::If))]
struct If;

#[derive(Debug, FromPest)]
#[pest_ast(rule(lexical::Rule::Import))]
struct Import;

#[derive(Debug, FromPest)]
#[pest_ast(rule(lexical::Rule::In))]
struct In;

#[derive(Debug, FromPest)]
#[pest_ast(rule(lexical::Rule::Instanceof))]
struct Instanceof;

#[derive(Debug, FromPest)]
#[pest_ast(rule(lexical::Rule::New))]
struct New;

#[derive(Debug, FromPest)]
#[pest_ast(rule(lexical::Rule::Null))]
struct Null;

#[derive(Debug, FromPest)]
#[pest_ast(rule(lexical::Rule::Return))]
struct Return;

#[derive(Debug, FromPest)]
#[pest_ast(rule(lexical::Rule::Super))]
struct Super;

#[derive(Debug, FromPest)]
#[pest_ast(rule(lexical::Rule::Switch))]
struct Switch;

#[derive(Debug, FromPest)]
#[pest_ast(rule(lexical::Rule::This))]
struct This;

#[derive(Debug, FromPest)]
#[pest_ast(rule(lexical::Rule::Throw))]
struct Throw;

#[derive(Debug, FromPest)]
#[pest_ast(rule(lexical::Rule::True))]
struct True;

#[derive(Debug, FromPest)]
#[pest_ast(rule(lexical::Rule::Try))]
struct Try;

#[derive(Debug, FromPest)]
#[pest_ast(rule(lexical::Rule::Typeof))]
struct Typeof;

#[derive(Debug, FromPest)]
#[pest_ast(rule(lexical::Rule::Var))]
struct Var;

#[derive(Debug, FromPest)]
#[pest_ast(rule(lexical::Rule::Void))]
struct Void;

#[derive(Debug, FromPest)]
#[pest_ast(rule(lexical::Rule::While))]
struct While;

#[derive(Debug, FromPest)]
#[pest_ast(rule(lexical::Rule::With))]
struct With;

#[derive(Debug, FromPest)]
#[pest_ast(rule(lexical::Rule::Yield))]
struct Yield;

#[derive(Debug, FromPest)]
#[pest_ast(rule(lexical::Rule::ReservedWord))]
enum ReservedWord {
    Await(Await),
    Break(Break),
    Case(Case),
    Catch(Catch),
    Class(Class),
    Const(Const),
    Continue(Continue),
    Debugger(Debugger),
    Default(Default),
    Delete(Delete),
    Do(Do),
    Else(Else),
    Enum(Enum),
    Export(Export),
    Extends(Extends),
    False(False),
    Finally(Finally),
    For(For),
    Function(Function),
    If(If),
    Import(Import),
    In(In),
    Instanceof(Instanceof),
    New(New),
    Null(Null),
    Return(Return),
    Super(Super),
    Switch(Switch),
    This(This),
    Throw(Throw),
    True(True),
    Try(Try),
    Typeof(Typeof),
    Var(Var),
    Void(Void),
    While(While),
    With(With),
    Yield(Yield),
}

#[derive(Debug, FromPest)]
#[pest_ast(rule(lexical::Rule::RightBracePunctuator))]
struct RightBracePunctuator;

#[derive(Debug, FromPest)]
#[pest_ast(rule(lexical::Rule::DivisionAssignment))]
struct DivisionAssignment;

#[derive(Debug, FromPest)]
#[pest_ast(rule(lexical::Rule::Division))]
struct Division;

#[derive(Debug, FromPest)]
#[pest_ast(rule(lexical::Rule::DivPunctuator))]
enum DivPunctuator {
    DivisionAssignment(DivisionAssignment),
    Division(Division),
}

#[derive(Debug, FromPest)]
#[pest_ast(rule(lexical::Rule::InputElementDiv))]
<<<<<<< HEAD
enum InputElementDiv<'src> {
    DecimalDigit(DecimalDigit),
    Comment(Comment<'src>),
}

#[enum_dispatch]
trait CommentStaticSemantics<'src> {
    fn content(&self) -> &'src str;
}

#[derive(Debug, FromPest)]
#[pest_ast(rule(lexical::Rule::Comment))]
#[enum_dispatch(CommentStaticSemantics)]
enum Comment<'src> {
    MultiLineComment(MultiLineComment<'src>),
}


#[derive(Debug, FromPest)]
#[pest_ast(rule(lexical::Rule::MultiLineComment))]
struct MultiLineComment<'src> {
    #[pest_ast(outer(with(span_into_str)))]
    content: &'src str,
}

impl<'src> CommentStaticSemantics<'src> for MultiLineComment<'src> {
    fn content(&self) -> &'src str {
        self.content
    }
=======
enum InputElementDiv {
    WhiteSpace(WhiteSpace),
    LineTerminator(LineTerminator),
    CommonToken(CommonToken),
    DivPunctuator(DivPunctuator),
    ReservedWord(ReservedWord),
    RightBracePunctuator(RightBracePunctuator),
    DecimalDigit(DecimalDigit),
>>>>>>> 0e67b473
}

/// Extract a first token from a `.js`/`.mjs` text.
///
/// Returns a tuple of the token and an unprocessed input tail.
///
/// Tokenization is done as described in
/// <https://262.ecma-international.org/14.0/#sec-ecmascript-language-lexical-grammar>.
///
/// # Errors
///
/// Will return `Err` with rustc-style formatted error message string, if input
/// start does not form a correct  ECMAScript 2023 token.
///
/// # Panics
///
/// Will panic if the root grammar errorneously defines an empty goal symbol.
/// This means a broken grammar file used by developers to build the parser.
pub fn get_next_token(input: &str) -> Result<(Token, &str), String> {
    let result = lexical::Ecma262Parser::parse(lexical::Rule::InputElementDiv, input);
    match result {
        Ok(mut tokens) => {
            let tail = get_unprocessed_tail(tokens.clone(), input);
            let parsed = InputElementDiv::from_pest(&mut tokens).unwrap();
            Ok((extract_token(parsed), tail))
        },
        Err(error) => Err(error.to_string())
    }
}

fn extract_token(symbol_tree: InputElementDiv) -> Token {
    match symbol_tree {
        InputElementDiv::DecimalDigit(value) => Token::NumericLiteral(value.digit.value),
        InputElementDiv::WhiteSpace(_) => Token::WhiteSpace,
        InputElementDiv::CommonToken(token) => {
            match token {
                CommonToken::IdentifierName(name) => Token::IdentifierName(name.decoded),
                CommonToken::PrivateIdentifier(name) => Token::PrivateIdentifier(name.payload.decoded),
                CommonToken::Punctuator(punctuator) => {
                    match punctuator {
                        Punctuator::OptionalChainingPunctuator(_) => Token::OptionalChaining,
                        Punctuator::OtherPunctuator(symbol) => {
                            match symbol  {
                                OtherPunctuator::Addition(_) => Token::Addition,
                                OtherPunctuator::AdditionAssignment(_) => Token::AdditionAssignment,
                                OtherPunctuator::And(_) => Token::And,
                                OtherPunctuator::AndAssignment(_) => Token::AndAssignment,
                                OtherPunctuator::Assignment(_) => Token::Assignment,
                                OtherPunctuator::BitAnd(_) => Token::BitAnd,
                                OtherPunctuator::BitAndAssignment(_) => Token::BitAndAssignment,
                                OtherPunctuator::BitNot(_) => Token::BitNot,
                                OtherPunctuator::BitOr(_) => Token::BitOr,
                                OtherPunctuator::BitOrAssignment(_) => Token::BitOrAssignment,
                                OtherPunctuator::BitXor(_) => Token::BitXor,
                                OtherPunctuator::BitXorAssignment(_) => Token::BitXorAssignment,
                                OtherPunctuator::ClosingBracket(_) => Token::ClosingBracket,
                                OtherPunctuator::ClosingParenthesis(_) => Token::ClosingParenthesis,
                                OtherPunctuator::Colon(_) => Token::Colon,
                                OtherPunctuator::Comma(_) => Token::Comma,
                                OtherPunctuator::Decrement(_) => Token::Decrement,
                                OtherPunctuator::Dot(_) => Token::Dot,
                                OtherPunctuator::Ellipsis(_) => Token::Ellipsis,
                                OtherPunctuator::Exponentiation(_) => Token::Exponentiation,
                                OtherPunctuator::ExponentiationAssignment(_) => Token::ExponentiationAssignment,
                                OtherPunctuator::FunctionArrow(_) => Token::FunctionArrow,
                                OtherPunctuator::Increment(_) => Token::Increment,
                                OtherPunctuator::LeftShift(_) => Token::LeftShift,
                                OtherPunctuator::LeftShiftAssignment(_) => Token::LeftShiftAssignment,
                                OtherPunctuator::Less(_) => Token::Less,
                                OtherPunctuator::LessOrEqual(_) => Token::LessOrEqual,
                                OtherPunctuator::LooseEquality(_) => Token::LooseEquality,
                                OtherPunctuator::LooseInequality(_) => Token::LooseInequality,
                                OtherPunctuator::Modulo(_) => Token::Modulo,
                                OtherPunctuator::ModuloAssignment(_) => Token::ModuloAssignment,
                                OtherPunctuator::More(_) => Token::More,
                                OtherPunctuator::MoreOrEqual(_) => Token::MoreOrEqual,
                                OtherPunctuator::Multiplication(_) => Token::Multiplication,
                                OtherPunctuator::MultiplicationAssignment(_) => Token::MultiplicationAssignment,
                                OtherPunctuator::Not(_) => Token::Not,
                                OtherPunctuator::NullishCoalescence(_) => Token::NullishCoalescence,
                                OtherPunctuator::NullishCoalescenceAssignment(_) => Token::NullishCoalescenceAssignment,
                                OtherPunctuator::OpeningBrace(_) => Token::OpeningBrace,
                                OtherPunctuator::OpeningBracket(_) => Token::OpeningBracket,
                                OtherPunctuator::OpeningParenthesis(_) => Token::OpeningParenthesis,
                                OtherPunctuator::Or(_) => Token::Or,
                                OtherPunctuator::OrAssignment(_) => Token::OrAssignment,
                                OtherPunctuator::QuestionMark(_) => Token::QuestionMark,
                                OtherPunctuator::RightShift(_) => Token::RightShift,
                                OtherPunctuator::RightShiftAssignment(_) => Token::RightShiftAssignment,
                                OtherPunctuator::Semicolon(_) => Token::Semicolon,
                                OtherPunctuator::StrictEquality(_) => Token::StrictEquality,
                                OtherPunctuator::StrictInequality(_) => Token::StrictInequality,
                                OtherPunctuator::Subtraction(_) => Token::Subtraction,
                                OtherPunctuator::SubtractionAssignment(_) => Token::SubtractionAssignment,
                                OtherPunctuator::UnsignedRightShift(_) => Token::UnsignedRightShift,
                                OtherPunctuator::UnsignedRightShiftAssignment(_) => Token::UnsignedRightShiftAssignment,
                            }
                        }
                    }
                }
            }
        },
        InputElementDiv::DivPunctuator(punctuator) => {
            match punctuator {
                DivPunctuator::DivisionAssignment(_) => Token::DivisionAssignment,
                DivPunctuator::Division(_) => Token::Division,
            }
        },
        InputElementDiv::ReservedWord(keyword) => {
            match keyword {
                ReservedWord::Await(_) => Token::ReservedWord(Keyword::Await),
                ReservedWord::Break(_) => Token::ReservedWord(Keyword::Break),
                ReservedWord::Case(_) => Token::ReservedWord(Keyword::Case),
                ReservedWord::Catch(_) => Token::ReservedWord(Keyword::Catch),
                ReservedWord::Class(_) => Token::ReservedWord(Keyword::Class),
                ReservedWord::Const(_) => Token::ReservedWord(Keyword::Const),
                ReservedWord::Continue(_) => Token::ReservedWord(Keyword::Continue),
                ReservedWord::Debugger(_) => Token::ReservedWord(Keyword::Debugger),
                ReservedWord::Default(_) => Token::ReservedWord(Keyword::Default),
                ReservedWord::Delete(_) => Token::ReservedWord(Keyword::Delete),
                ReservedWord::Do(_) => Token::ReservedWord(Keyword::Do),
                ReservedWord::Else(_) => Token::ReservedWord(Keyword::Else),
                ReservedWord::Enum(_) => Token::ReservedWord(Keyword::Enum),
                ReservedWord::Export(_) => Token::ReservedWord(Keyword::Export),
                ReservedWord::Extends(_) => Token::ReservedWord(Keyword::Extends),
                ReservedWord::False(_) => Token::ReservedWord(Keyword::False),
                ReservedWord::Finally(_) => Token::ReservedWord(Keyword::Finally),
                ReservedWord::For(_) => Token::ReservedWord(Keyword::For),
                ReservedWord::Function(_) => Token::ReservedWord(Keyword::Function),
                ReservedWord::If(_) => Token::ReservedWord(Keyword::If),
                ReservedWord::Import(_) => Token::ReservedWord(Keyword::Import),
                ReservedWord::In(_) => Token::ReservedWord(Keyword::In),
                ReservedWord::Instanceof(_) => Token::ReservedWord(Keyword::Instanceof),
                ReservedWord::New(_) => Token::ReservedWord(Keyword::New),
                ReservedWord::Null(_) => Token::ReservedWord(Keyword::Null),
                ReservedWord::Return(_) => Token::ReservedWord(Keyword::Return),
                ReservedWord::Super(_) => Token::ReservedWord(Keyword::Super),
                ReservedWord::Switch(_) => Token::ReservedWord(Keyword::Switch),
                ReservedWord::This(_) => Token::ReservedWord(Keyword::This),
                ReservedWord::Throw(_) => Token::ReservedWord(Keyword::Throw),
                ReservedWord::True(_) => Token::ReservedWord(Keyword::True),
                ReservedWord::Try(_) => Token::ReservedWord(Keyword::Try),
                ReservedWord::Typeof(_) => Token::ReservedWord(Keyword::Typeof),
                ReservedWord::Var(_) => Token::ReservedWord(Keyword::Var),
                ReservedWord::Void(_) => Token::ReservedWord(Keyword::Void),
                ReservedWord::While(_) => Token::ReservedWord(Keyword::While),
                ReservedWord::With(_) => Token::ReservedWord(Keyword::With),
                ReservedWord::Yield(_) => Token::ReservedWord(Keyword::Yield),
            }
        },
        InputElementDiv::RightBracePunctuator(_) => Token::ClosingBrace,
        InputElementDiv::LineTerminator(_) => Token::LineTerminator,
    }
}

fn get_unprocessed_tail<'src>(
    mut recognized_source_start: Pairs<lexical::Rule>,
    whole_source: &'src str
) -> &'src str {
    let processed_substring = recognized_source_start.next().unwrap().as_span();
    &whole_source[processed_substring.end()..]
<<<<<<< HEAD
}

fn extract_token(symbol_tree: InputElementDiv) -> Token {
    match symbol_tree {
        InputElementDiv::DecimalDigit(value) => Token::NumericLiteral(value.digit.value),
        InputElementDiv::Comment(text) => Token::Comment(text.content()),
    }
}

mod _tokenizer;

use std::cmp::{Eq, PartialEq};
use std::error::Error;
use std::fmt::{Debug, Display, Formatter, Result as _Result};
use std::ops::Range;

/// An error message that can be attributed to a certain piece of source code.
#[derive(Debug, Eq, PartialEq)]
pub struct SourceCodeError {
    /// A non-inclusive, zero-based range of source code UTF-8 characters.
    ///
    /// To convert offsets into line and column numbers, use
    /// `calculate_location`.
    pub location: Range<u64>,

    /// An arbitrary text describing what happened.
    ///
    /// No need to prepend `error: ` in front of the message.
    pub message: String,
}

impl Error for SourceCodeError {
}

impl Display for SourceCodeError {
    fn fmt(&self, f: &mut Formatter<'_>) -> _Result {
        write!(
            f,
            "error in characters #{}-#{}: {}",
            self.location.start + 1,
            self.location.end,
            &self.message
        )
    }
}

pub fn dummy() {
    _tokenizer::names::match_reserved_word("");
    _tokenizer::names::match_identifier_start_char("");
    _tokenizer::names::match_identifier_part_char("");
    _tokenizer::names::match_ascii_letter("");
    _tokenizer::names::match_unicode_id_start("");
    _tokenizer::space::match_whitespace("");
    _tokenizer::space::match_line_terminator("");
    _tokenizer::space::match_line_terminator_sequence("");
    if let Some(
        (
            _tokenizer::punctuators::Punctuator::Other(_tokenizer::punctuators::OtherPunctuator::And),
            _
        )
    ) = _tokenizer::punctuators::match_punctuator("") {
        print!("");
    }
    _tokenizer::punctuators::match_div_punctuator("");
    _tokenizer::punctuators::match_right_brace_punctuator("");
=======
>>>>>>> 0e67b473
}<|MERGE_RESOLUTION|>--- conflicted
+++ resolved
@@ -65,13 +65,10 @@
 
 /// An output of the tokenization step
 #[derive(Clone, Debug, PartialEq)]
-<<<<<<< HEAD
 pub enum Token<'src> {
-    Comment(&'src str),
-=======
-pub enum Token {
     WhiteSpace,
     LineTerminator,
+    Comment(&'src str),
 
     Addition,
     AdditionAssignment,
@@ -132,10 +129,6 @@
     UnsignedRightShiftAssignment,
 
     IdentifierName(String),
->>>>>>> 0e67b473
-    NumericLiteral(f64),
-    PrivateIdentifier(String),
-    ReservedWord(Keyword),
 }
 
 fn span_into_str(span: Span) -> &str {
@@ -683,11 +676,6 @@
 
 #[derive(Debug, FromPest)]
 #[pest_ast(rule(lexical::Rule::InputElementDiv))]
-<<<<<<< HEAD
-enum InputElementDiv<'src> {
-    DecimalDigit(DecimalDigit),
-    Comment(Comment<'src>),
-}
 
 #[enum_dispatch]
 trait CommentStaticSemantics<'src> {
@@ -713,16 +701,17 @@
     fn content(&self) -> &'src str {
         self.content
     }
-=======
-enum InputElementDiv {
+}
+
+enum InputElementDiv<'src> {
     WhiteSpace(WhiteSpace),
     LineTerminator(LineTerminator),
+    Comment(Comment<'src>),
     CommonToken(CommonToken),
     DivPunctuator(DivPunctuator),
     ReservedWord(ReservedWord),
     RightBracePunctuator(RightBracePunctuator),
     DecimalDigit(DecimalDigit),
->>>>>>> 0e67b473
 }
 
 /// Extract a first token from a `.js`/`.mjs` text.
@@ -757,6 +746,7 @@
     match symbol_tree {
         InputElementDiv::DecimalDigit(value) => Token::NumericLiteral(value.digit.value),
         InputElementDiv::WhiteSpace(_) => Token::WhiteSpace,
+        InputElementDiv::Comment(text) => Token::Comment(text.content()),
         InputElementDiv::CommonToken(token) => {
             match token {
                 CommonToken::IdentifierName(name) => Token::IdentifierName(name.decoded),
@@ -884,72 +874,4 @@
 ) -> &'src str {
     let processed_substring = recognized_source_start.next().unwrap().as_span();
     &whole_source[processed_substring.end()..]
-<<<<<<< HEAD
-}
-
-fn extract_token(symbol_tree: InputElementDiv) -> Token {
-    match symbol_tree {
-        InputElementDiv::DecimalDigit(value) => Token::NumericLiteral(value.digit.value),
-        InputElementDiv::Comment(text) => Token::Comment(text.content()),
-    }
-}
-
-mod _tokenizer;
-
-use std::cmp::{Eq, PartialEq};
-use std::error::Error;
-use std::fmt::{Debug, Display, Formatter, Result as _Result};
-use std::ops::Range;
-
-/// An error message that can be attributed to a certain piece of source code.
-#[derive(Debug, Eq, PartialEq)]
-pub struct SourceCodeError {
-    /// A non-inclusive, zero-based range of source code UTF-8 characters.
-    ///
-    /// To convert offsets into line and column numbers, use
-    /// `calculate_location`.
-    pub location: Range<u64>,
-
-    /// An arbitrary text describing what happened.
-    ///
-    /// No need to prepend `error: ` in front of the message.
-    pub message: String,
-}
-
-impl Error for SourceCodeError {
-}
-
-impl Display for SourceCodeError {
-    fn fmt(&self, f: &mut Formatter<'_>) -> _Result {
-        write!(
-            f,
-            "error in characters #{}-#{}: {}",
-            self.location.start + 1,
-            self.location.end,
-            &self.message
-        )
-    }
-}
-
-pub fn dummy() {
-    _tokenizer::names::match_reserved_word("");
-    _tokenizer::names::match_identifier_start_char("");
-    _tokenizer::names::match_identifier_part_char("");
-    _tokenizer::names::match_ascii_letter("");
-    _tokenizer::names::match_unicode_id_start("");
-    _tokenizer::space::match_whitespace("");
-    _tokenizer::space::match_line_terminator("");
-    _tokenizer::space::match_line_terminator_sequence("");
-    if let Some(
-        (
-            _tokenizer::punctuators::Punctuator::Other(_tokenizer::punctuators::OtherPunctuator::And),
-            _
-        )
-    ) = _tokenizer::punctuators::match_punctuator("") {
-        print!("");
-    }
-    _tokenizer::punctuators::match_div_punctuator("");
-    _tokenizer::punctuators::match_right_brace_punctuator("");
-=======
->>>>>>> 0e67b473
 }